--- conflicted
+++ resolved
@@ -42,14 +42,6 @@
       - GITHUB_ORGANISATION=${GITHUB_ORGANISATION}
       - GITHUB_REPO_NAME=${GITHUB_REPO_NAME}
       - PROJECT_ROOT=${PROJECT_ROOT}
-<<<<<<< HEAD
-    healthcheck:
-      test: ["CMD", "nc", "-z", "localhost", "3001"]
-      interval: 5s
-      timeout: 3s
-      retries: 5
-=======
->>>>>>> a84308a9
 
   llm-server:
     image: ${AWS_ACCOUNT_ID}.dkr.ecr.${AWS_REGION}.amazonaws.com/mcp/llm-server:latest
