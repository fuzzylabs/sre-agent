services:
  slack:
    image: ${AWS_ACCOUNT_ID}.dkr.ecr.${AWS_REGION}.amazonaws.com/mcp/slack:latest
    environment:
      - SLACK_BOT_TOKEN=${SLACK_BOT_TOKEN}
      - SLACK_TEAM_ID=${SLACK_TEAM_ID}
      - TRANSPORT=SSE
    healthcheck:
      test: ["CMD", "nc", "-z", "localhost", "3001"]
      interval: 5s
      timeout: 3s
      retries: 5
  kubernetes:
    image: ${AWS_ACCOUNT_ID}.dkr.ecr.${AWS_REGION}.amazonaws.com/mcp/kubernetes:latest
    volumes:
      - ~/.aws:/home/appuser/.aws
    environment:
      - TRANSPORT=SSE
      - AWS_REGION=${AWS_REGION}
      - TARGET_EKS_CLUSTER_NAME=no-loafers-for-you
    healthcheck:
      test: ["CMD", "nc", "-z", "localhost", "3001"]
      interval: 5s
      timeout: 3s
      retries: 5
  github:
    image: ${AWS_ACCOUNT_ID}.dkr.ecr.${AWS_REGION}.amazonaws.com/mcp/github:latest
    environment:
      - GITHUB_PERSONAL_ACCESS_TOKEN=${GITHUB_PERSONAL_ACCESS_TOKEN}
      - TRANSPORT=SSE
    healthcheck:
      test: ["CMD", "nc", "-z", "localhost", "3001"]
      interval: 5s
      timeout: 3s
      retries: 5
  prompt_server:
    image: ${AWS_ACCOUNT_ID}.dkr.ecr.${AWS_REGION}.amazonaws.com/mcp/prompt-server:latest
    environment:
      - GITHUB_ORGANISATION=fuzzylabs
      - GITHUB_REPO_NAME=microservices-demo
      - PROJECT_ROOT=src
<<<<<<< HEAD
=======
    healthcheck:
      test: ["CMD", "nc", "-z", "localhost", "3001"]
      interval: 5s
      timeout: 3s
      retries: 5
>>>>>>> 6cdda31d

  llm-server:
    image: ${AWS_ACCOUNT_ID}.dkr.ecr.${AWS_REGION}.amazonaws.com/mcp/llm-server:latest
    environment:
      - PROVIDER=anthropic
      - MODEL=claude-3-7-sonnet-latest
      - MAX_TOKENS=1000
      - ANTHROPIC_API_KEY=${ANTHROPIC_API_KEY}
<<<<<<< HEAD
=======
    healthcheck:
      test: ["CMD", "nc", "-z", "localhost", "8000"]
      interval: 5s
      timeout: 3s
      retries: 5
>>>>>>> 6cdda31d

  orchestrator:
    image: ${AWS_ACCOUNT_ID}.dkr.ecr.${AWS_REGION}.amazonaws.com/mcp/sre-orchestrator:latest
    ports:
      - "8003:80"
    environment:
      - DEV_BEARER_TOKEN=${DEV_BEARER_TOKEN}
      - QUERY_TIMEOUT=${QUERY_TIMEOUT}
      - SLACK_SIGNING_SECRET=${SLACK_SIGNING_SECRET}
      - TOOLS=${TOOLS}
      - CHANNEL_ID=${CHANNEL_ID}<|MERGE_RESOLUTION|>--- conflicted
+++ resolved
@@ -33,20 +33,17 @@
       interval: 5s
       timeout: 3s
       retries: 5
-  prompt_server:
+  prompt-server:
     image: ${AWS_ACCOUNT_ID}.dkr.ecr.${AWS_REGION}.amazonaws.com/mcp/prompt-server:latest
     environment:
       - GITHUB_ORGANISATION=fuzzylabs
       - GITHUB_REPO_NAME=microservices-demo
       - PROJECT_ROOT=src
-<<<<<<< HEAD
-=======
     healthcheck:
       test: ["CMD", "nc", "-z", "localhost", "3001"]
       interval: 5s
       timeout: 3s
       retries: 5
->>>>>>> 6cdda31d
 
   llm-server:
     image: ${AWS_ACCOUNT_ID}.dkr.ecr.${AWS_REGION}.amazonaws.com/mcp/llm-server:latest
@@ -55,14 +52,11 @@
       - MODEL=claude-3-7-sonnet-latest
       - MAX_TOKENS=1000
       - ANTHROPIC_API_KEY=${ANTHROPIC_API_KEY}
-<<<<<<< HEAD
-=======
     healthcheck:
       test: ["CMD", "nc", "-z", "localhost", "8000"]
       interval: 5s
       timeout: 3s
       retries: 5
->>>>>>> 6cdda31d
 
   orchestrator:
     image: ${AWS_ACCOUNT_ID}.dkr.ecr.${AWS_REGION}.amazonaws.com/mcp/sre-orchestrator:latest
