--- conflicted
+++ resolved
@@ -47,20 +47,9 @@
       context: .
       dockerfile: sre_agent/servers/prompt_server/Dockerfile
     environment:
-<<<<<<< HEAD
-      - GITHUB_ORGANISATION=fuzzylabs
-      - GITHUB_REPO_NAME=microservices-demo
-      - PROJECT_ROOT=src
-=======
       - GITHUB_ORGANISATION=${GITHUB_ORGANISATION}
       - GITHUB_REPO_NAME=${GITHUB_REPO_NAME}
       - PROJECT_ROOT=${PROJECT_ROOT}
-    healthcheck:
-      test: ["CMD", "nc", "-z", "localhost", "3001"]
-      interval: 5s
-      timeout: 3s
-      retries: 5
->>>>>>> c34d6591
 
   llm-server:
     build:
@@ -89,12 +78,6 @@
     build:
       context: .
       dockerfile: sre_agent/client/Dockerfile
-    volumes:
-      - source: ~/.cache/huggingface
-        target: /root/.cache/huggingface
-        type: bind
-        bind:
-          create_host_path: true
     ports:
       - "8003:80"
 
@@ -116,13 +99,6 @@
       - DEV_BEARER_TOKEN=${DEV_BEARER_TOKEN}
       - QUERY_TIMEOUT=300
       - SLACK_SIGNING_SECRET=${SLACK_SIGNING_SECRET}
-<<<<<<< HEAD
-      - TOOLS=["list_pods", "get_logs", "get_file_contents", "slack_post_message", "create_issue"]
-      - CHANNEL_ID=${CHANNEL_ID}
-      - SERVICES=${SERVICES}
-=======
       - TOOLS=${TOOLS}
       - SLACK_CHANNEL_ID=${SLACK_CHANNEL_ID}
-      - SERVICES=${SERVICES}
-      - HF_TOKEN=${HF_TOKEN}
->>>>>>> c34d6591
+      - SERVICES=${SERVICES}