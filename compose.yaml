--- conflicted
+++ resolved
@@ -29,14 +29,8 @@
       - "8003:80"
 
     environment:
-<<<<<<< HEAD
       - ANTHROPIC_API_KEY=${ANTHROPIC_API_KEY}
       - DEV_BEARER_TOKEN=${DEV_BEARER_TOKEN}
       - SLACK_SIGNING_SECRET=${SLACK_SIGNING_SECRET}
       - TOOLS=${TOOLS}
-=======
-      - DEV_BEARER_TOKEN=${DEV_BEARER_TOKEN}
-      - SLACK_SIGNING_SECRET=${SLACK_SIGNING_SECRET}
-      - CHANNEL_ID=${CHANNEL_ID}
-      - ANTHROPIC_API_KEY=${ANTHROPIC_API_KEY}
->>>>>>> 699a1cfe
+      - CHANNEL_ID=${CHANNEL_ID}