--- conflicted
+++ resolved
@@ -7,12 +7,8 @@
 from utils.schemas import PromptServerConfig  # type: ignore
 
 mcp = FastMCP("sre-agent-prompt")
-<<<<<<< HEAD
-mcp.settings.host = "0.0.0.0"
-=======
 
 mcp.settings.host = "127.0.0.1"  # nosec B104
->>>>>>> a84308a9
 mcp.settings.port = 3001
 
 
