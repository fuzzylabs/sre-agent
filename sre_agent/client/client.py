"""An MCTP SSE Client for interacting with a server using the MCP protocol."""

from contextlib import AsyncExitStack
from functools import lru_cache
from typing import Any, cast

from anthropic import Anthropic
from anthropic.types.message_param import MessageParam
from anthropic.types.text_block_param import TextBlockParam
from anthropic.types.tool_param import ToolParam
from dotenv import load_dotenv
from fastapi import BackgroundTasks, Depends, FastAPI, Request
from fastapi.responses import JSONResponse
from mcp import ClientSession
from mcp.client.sse import sse_client
from mcp.shared.exceptions import McpError
from mcp.types import TextContent

from .utils.auth import is_request_valid
from .utils.logger import logger
from .utils.schemas import ClientConfig, MCPServer, ServerSession

load_dotenv()  # load environment variables from .env


@lru_cache
def _get_client_config() -> ClientConfig:
    return ClientConfig()


PROMPT = """I have an error with my application, can you check the logs for the
{service} service, I only want you to check the pods logs, look up only the 100 most
recent logs. Feel free to scroll up until you find relevant errors that contain
reference to a file, once you have these errors and the file name, get the file
contents of the path src for the repository microservices-demo in the organisation
fuzzylabs. Keep listing the directories until you find the file name and then get the
contents of the file. Once you have diagnosed the error please report this to the
following slack channel: {channel_id}."""


class MCPClient:
    """An MCP client for connecting to a server using SSE transport."""

    def __init__(self) -> None:
        """Initialise the MCP client and set up the Anthropic API client."""
        self.anthropic = Anthropic()
        self.sessions: dict[str, ServerSession] = {}

    async def __aenter__(self) -> "MCPClient":
        """Set up AsyncExitStack when entering the context manager."""
        logger.debug("Entering MCP client context")
        self.exit_stack = AsyncExitStack()
        await self.exit_stack.__aenter__()
        return self

    async def __aexit__(
        self,
        exc_type: type | None,
        exc_val: Exception | None,
        exc_tb: Any | None,
    ) -> None:
        """Clean up resources when exiting the context manager."""
        logger.debug("Exiting MCP client context")
        await self.exit_stack.__aexit__(exc_type, exc_val, exc_tb)

    async def connect_to_sse_server(self, server_url: str) -> None:
        """Connect to an MCP server running with SSE transport."""
        logger.info(f"Connecting to SSE server: {server_url}")

        # Create and enter the SSE client context
        stream_ctx = sse_client(url=server_url)
        streams = await self.exit_stack.enter_async_context(stream_ctx)

        # Create and enter the ClientSession context
        session = ClientSession(*streams)
        session = await self.exit_stack.enter_async_context(session)

        # Initialise the session
        await session.initialize()

        # List available tools to verify connection
        logger.info(f"Initialised SSE client for {server_url}")
        logger.debug("Listing available tools")
        response = await session.list_tools()
        tools = response.tools
        logger.info(
            f"Connected to {server_url} with tools: {[tool.name for tool in tools]}"
        )

        self.sessions[server_url] = ServerSession(tools=tools, session=session)

    def _convert_tool_result_to_text_blocks(
        self, result: str | list[TextContent]
    ) -> list[TextBlockParam]:
        """Convert a tool result to a list of text blocks.

        Args:
            result: The result to convert to a list of text blocks.

        Returns:
            The list of text blocks.
        """
        blocks = []
        if isinstance(result, str):
            blocks = [TextBlockParam(text=result, type="text")]
        elif isinstance(result, list):
            for content in result:
                if isinstance(content, TextContent):
                    blocks.append(TextBlockParam(text=content.text, type="text"))
                else:
                    raise ValueError(f"Unsupported tool result type: {type(content)}")

        # Add cache control to the blocks
        blocks[-1]["cache_control"] = {"type": "ephemeral"}

        return blocks

    def _remove_cache_control(self, messages: list[MessageParam]) -> list[MessageParam]:
        """Remove the cache control from the messages.

        Args:
            messages: The list of messages to remove the cache control from.

        Returns:
            The list of messages with the cache control removed.
        """
        for message in messages[::-1]:
            if isinstance(message["content"], str):
                continue
            for block in list(message["content"])[::-1]:
                if isinstance(block, dict) and "cache_control" in block:
                    # We assume there is only one cache control block
                    del block["cache_control"]  # type: ignore
                    return messages
        return messages

    async def process_query(  # noqa: C901, PLR0912, PLR0915
        self, query: str
    ) -> dict[str, Any]:
        """Process a query using Claude and available tools."""
        logger.info(f"Processing query: {query[:50]}...")

        messages = [
            MessageParam(
                role="user",
                content=[
                    TextBlockParam(
                        text=query, type="text", cache_control={"type": "ephemeral"}
                    )
                ],
            ),
        ]

        available_tools = []

        for service, session in self.sessions.items():
            available_tools.extend(
                [
                    ToolParam(
                        name=tool.name,
                        description=tool.description if tool.description else "",
                        input_schema=tool.inputSchema,
                    )
                    for tool in session.tools
                    if tool.name in _get_client_config().tools
                ]
            )

        # Enable tool caching
        available_tools[-1]["cache_control"] = {"type": "ephemeral"}

        final_text = []
        stop_reason = None

        # Track token usage
        total_input_tokens = 0
        total_output_tokens = 0
        total_cache_creation_tokens = 0
        total_cache_read_tokens = 0

        tool_retries = 0

        while (
            stop_reason != "end_turn"
            and tool_retries < _get_client_config().max_tool_retries
        ):
            logger.info("Sending request to Claude")
            response = self.anthropic.messages.create(
                model=_get_client_config().model,
                max_tokens=_get_client_config().max_tokens,
                messages=messages,
                tools=available_tools,
            )
            stop_reason = response.stop_reason

            # Track token usage from this response
            if hasattr(response, "usage"):
                total_input_tokens += response.usage.input_tokens
                total_output_tokens += response.usage.output_tokens
                if response.usage.cache_creation_input_tokens:
                    total_cache_creation_tokens += (
                        response.usage.cache_creation_input_tokens
                    )
                if response.usage.cache_read_input_tokens:
                    total_cache_read_tokens += response.usage.cache_read_input_tokens
                logger.info(
                    f"Token usage - Input: {response.usage.input_tokens}, "
                    f"Output: {response.usage.output_tokens}, "
                    f"Cache Creation: {response.usage.cache_creation_input_tokens}, "
                    f"Cache Read: {response.usage.cache_read_input_tokens}"
                )

            for content in response.content:
                if content.type == "text":
                    final_text.append(content.text)
                    logger.debug(f"Claude response: {content.text}")
                elif content.type == "tool_use":
                    tool_name = content.name
                    tool_args = content.input
                    logger.info(f"Claude requested to use tool: {tool_name}")

                    for service, session in self.sessions.items():
                        if tool_name in [tool.name for tool in session.tools]:
                            logger.info(
                                f"Calling tool {tool_name} with args: {tool_args}"
                            )
                            try:
                                result = await session.session.call_tool(
                                    tool_name, cast(dict[str, str], tool_args)
                                )
                                result_content = cast(str, result.content)
                                tool_retries = 0

                                # This is a special case. We want to exit immediately
                                # after the slack message is sent.
                                if tool_name == "slack_post_message":
                                    logger.info("Slack message sent, exiting")
                                    stop_reason = "end_turn"
                            except McpError as e:
                                error_msg = f"Tool '{tool_name}' failed with error: {str(e)}. Tool args were: {tool_args}. Check the arguments and try again fixing the error."  # noqa: E501
                                logger.info(error_msg)
                                result_content = error_msg
                                tool_retries += 1
                            break
                    else:
                        logger.error(f"Tool {tool_name} not found in available tools")
                        raise ValueError(
                            f"Tool {tool_name} not found in available tools."
                        )

                    final_text.append(
                        f"[Calling tool {tool_name} with args {tool_args}]"
                    )

                    messages = self._remove_cache_control(messages)

                    if hasattr(content, "text") and content.text:
                        messages.append(
                            MessageParam(
                                role="assistant",
                                content=[
                                    TextBlockParam(text=content.text, type="text")
                                ],
                            ),
                        )
                    messages.append(
                        MessageParam(
                            role="user",
                            content=self._convert_tool_result_to_text_blocks(
                                result_content
                            ),
                        )
                    )

        logger.info("Query processing completed")
        return {
            "response": "\n".join(final_text),
            "token_usage": {
                "input_tokens": total_input_tokens,
                "output_tokens": total_output_tokens,
                "cache_creation_tokens": total_cache_creation_tokens,
                "cache_read_tokens": total_cache_read_tokens,
                "total_tokens": total_input_tokens + total_output_tokens,
            },
        }


app: FastAPI = FastAPI(
    description="A REST API for the SRE Agent orchestration service."
)


# Background task to run the diagnosis and post back to Slack
async def run_diagnosis_and_post(service: str, prompt: str) -> None:
    """Run diagnosis for a service and post results back to Slack.

    Args:
        service: The name of the service to diagnose.
        prompt: The prompt template to use for the diagnosis.
    """
    try:
        async with MCPClient() as client:
            for server in MCPServer:
                await client.connect_to_sse_server(
                    server_url=f"http://{server}:3001/sse"
                )

            result = await client.process_query(
                prompt.format(
                    service=service, channel_id=_get_client_config().channel_id
                )
            )

        logger.info(f"Diagnosis result for {service}: {result['response']}")

    except Exception as e:
        logger.error(f"Error during background diagnosis: {e}")


@app.post("/diagnose")
async def diagnose(
    request: Request,
    background_tasks: BackgroundTasks,
    prompt: str = PROMPT,
    authorisation: None = Depends(is_request_valid),
) -> JSONResponse:
    """Handle incoming Slack slash command requests for service diagnosis.

    Args:
        request: The FastAPI request object containing form data.
        background_tasks: FastAPI background tasks handler.
        prompt: The prompt template to use for diagnosis. Defaults to PROMPT.
        authorisation: Authorization check result from is_request_valid dependency.

    Returns:
        JSONResponse: indicating the diagnosis has started.
    """
<<<<<<< HEAD
    form_data = await request.form()
    text_data = form_data.get("text", "")
    text = text_data.strip() if isinstance(text_data, str) else ""
    service = text or "cartservice"

    logger.info(f"Received diagnose request for service: {service}")

    # Run diagnosis in the background
    background_tasks.add_task(run_diagnosis_and_post, service, prompt)

    return JSONResponse(
        {
            "response_type": "ephemeral",
            "text": f"🔍 Running diagnosis for `{service}`...",
        }
    )
=======
    logger.info("Received diagnose request")
    async with MCPClient() as client:
        logger.info("Connecting to services")
        for server in MCPServer:
            await client.connect_to_sse_server(server_url=f"http://{server}:3001/sse")

        logger.info("Processing query")
        result = await client.process_query(
            prompt.format(service=service, channel_id=_get_client_config().channel_id)
        )
        logger.info(
            f"Token usage - Input: {result['token_usage']['input_tokens']}, "
            f"Output: {result['token_usage']['output_tokens']}, "
            f"Cache Creation: {result['token_usage']['cache_creation_tokens']}, "
            f"Cache Read: {result['token_usage']['cache_read_tokens']}, "
            f"Total: {result['token_usage']['total_tokens']}"
        )
        logger.info("Query processed successfully")
        return result
>>>>>>> bd0c7558
<|MERGE_RESOLUTION|>--- conflicted
+++ resolved
@@ -311,6 +311,15 @@
                 )
             )
 
+            logger.info(
+                f"Token usage - Input: {result['token_usage']['input_tokens']}, "
+                f"Output: {result['token_usage']['output_tokens']}, "
+                f"Cache Creation: {result['token_usage']['cache_creation_tokens']}, "
+                f"Cache Read: {result['token_usage']['cache_read_tokens']}, "
+                f"Total: {result['token_usage']['total_tokens']}"
+            )
+        logger.info("Query processed successfully")
+
         logger.info(f"Diagnosis result for {service}: {result['response']}")
 
     except Exception as e:
@@ -335,7 +344,6 @@
     Returns:
         JSONResponse: indicating the diagnosis has started.
     """
-<<<<<<< HEAD
     form_data = await request.form()
     text_data = form_data.get("text", "")
     text = text_data.strip() if isinstance(text_data, str) else ""
@@ -351,25 +359,4 @@
             "response_type": "ephemeral",
             "text": f"🔍 Running diagnosis for `{service}`...",
         }
-    )
-=======
-    logger.info("Received diagnose request")
-    async with MCPClient() as client:
-        logger.info("Connecting to services")
-        for server in MCPServer:
-            await client.connect_to_sse_server(server_url=f"http://{server}:3001/sse")
-
-        logger.info("Processing query")
-        result = await client.process_query(
-            prompt.format(service=service, channel_id=_get_client_config().channel_id)
-        )
-        logger.info(
-            f"Token usage - Input: {result['token_usage']['input_tokens']}, "
-            f"Output: {result['token_usage']['output_tokens']}, "
-            f"Cache Creation: {result['token_usage']['cache_creation_tokens']}, "
-            f"Cache Read: {result['token_usage']['cache_read_tokens']}, "
-            f"Total: {result['token_usage']['total_tokens']}"
-        )
-        logger.info("Query processed successfully")
-        return result
->>>>>>> bd0c7558
+    )