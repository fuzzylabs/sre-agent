"""An MCP SSE Client for interacting with a server using the MCP protocol."""

import time
from asyncio import TimeoutError, wait_for
from contextlib import AsyncExitStack
from functools import lru_cache
from http import HTTPStatus
from typing import Annotated, Any, cast

import requests
from dotenv import load_dotenv
from fastapi import BackgroundTasks, Depends, FastAPI, HTTPException, Request, status
from fastapi.responses import JSONResponse
from mcp import ClientSession
from mcp.client.sse import sse_client
from mcp.shared.exceptions import McpError
from mcp.types import GetPromptResult, PromptMessage, TextContent
from utils.auth import is_request_valid  # type: ignore
from utils.firewall import check_with_llama_firewall  # type: ignore
from utils.logger import logger  # type: ignore
from utils.schemas import ClientConfig, MCPServer, ServerSession  # type: ignore

load_dotenv()

PORT = 3001


@lru_cache
def _get_client_config() -> ClientConfig:
    return ClientConfig()


class MCPClient:
    """An MCP client for connecting to a server using SSE transport."""

    def __init__(self) -> None:
        """Initialise the MCP client and set up the Anthropic API client."""
        self.sessions: dict[MCPServer, ServerSession] = {}
        self.messages: list[dict[str, Any]] = []
        self.stop_reason: str | None = None

    async def __aenter__(self) -> "MCPClient":
        """Set up AsyncExitStack when entering the context manager."""
        logger.debug("Entering MCP client context")
        self.exit_stack = AsyncExitStack()
        await self.exit_stack.__aenter__()
        return self

    async def __aexit__(
        self,
        exc_type: type | None,
        exc_val: Exception | None,
        exc_tb: Any | None,
    ) -> None:
        """Clean up resources when exiting the context manager."""
        logger.debug("Exiting MCP client context")
        await self.exit_stack.__aexit__(exc_type, exc_val, exc_tb)

    async def _run_firewall_check(self, text: str, is_tool: bool = False) -> bool:
        """Check content against the Llama Firewall and update messages if blocked.

        Args:
            text: The text to check.
            is_tool: Whether this is a tool-related check.

        Returns:
            True if the input is blocked, False otherwise.
        """
        logger.info("Running input through Llama Firewall")
        is_blocked, reason = await check_with_llama_firewall(text, is_tool=is_tool)
        logger.info(
            "Llama Firewall input result: %s", "BLOCKED" if is_blocked else "ALLOWED"
        )
        if is_blocked:
            self.messages.append({"role": "assistant", "content": reason})
            self.stop_reason = "end_turn"
        return is_blocked

    async def connect_to_sse_server(self, service: MCPServer) -> None:
        """Connect to an MCP server running with SSE transport."""
        server_url = f"http://{service}:{PORT}/sse"
        logger.info(f"Connecting to SSE server: {server_url}")

        # Create and enter the SSE client context
        stream_ctx = sse_client(url=server_url)
        streams = await self.exit_stack.enter_async_context(stream_ctx)

        # Create and enter the ClientSession context
        session = ClientSession(*streams)
        session = await self.exit_stack.enter_async_context(session)

        # Initialise the session
        await session.initialize()

        # List available tools to verify connection
        logger.info(f"Initialised SSE client for {server_url}")
        logger.debug("Listing available tools")
        response = await session.list_tools()
        tools = response.tools
        logger.info(
            f"Connected to {server_url} with tools: {[tool.name for tool in tools]}"
        )

        self.sessions[service] = ServerSession(tools=tools, session=session)

    async def _get_prompt(self, service: str, channel_id: str) -> PromptMessage:
        """A helper method for retrieving the prompt from the prompt server."""
        prompt: GetPromptResult = await self.sessions[
            MCPServer.PROMPT
        ].session.get_prompt(
            "diagnose", arguments={"service": service, "channel_id": channel_id}
        )

        if isinstance(prompt.messages[0].content, TextContent):
            return prompt.messages[0]
        else:
            raise TypeError(
                f"{type(prompt.messages[0].content)} is invalid for this agent."
            )

    async def process_query(  # noqa: C901, PLR0912, PLR0915
        self, service: str, channel_id: str
    ) -> dict[str, Any]:
        """Process a query using Claude and available tools."""
        query = await self._get_prompt(service, channel_id)
        logger.info(f"Processing query: {query}...")
        start_time = time.perf_counter()

        self.messages = [{"role": query.role, "content": [query.content.model_dump()]}]

        available_tools = []

        for service, session in self.sessions.items():
            available_tools.extend(
                [
                    tool.model_dump()
                    for tool in session.tools
                    if tool.name in _get_client_config().tools
                ]
            )

        final_text = []

        _ = await self._run_firewall_check(query.content.text)

        # Track token usage
        total_input_tokens = 0
        total_output_tokens = 0
        total_cache_creation_tokens = 0
        total_cache_read_tokens = 0

        tool_retries = 0

        while (
            self.stop_reason != "end_turn"
            and tool_retries < _get_client_config().max_tool_retries
        ):
            logger.info("Sending request to Claude")
            claude_start_time = time.perf_counter()

            payload = {"messages": self.messages, "tools": available_tools}

            logger.debug(payload)

            response = requests.post(
                "http://llm-server:8000/generate", json=payload, timeout=60
            ).json()

            logger.debug(response)

            claude_duration = time.perf_counter() - claude_start_time
            logger.info(f"Claude request took {claude_duration:.2f} seconds")
            self.stop_reason = response["stop_reason"]

            # Track token usage from this response
            if response.get("usage"):
                total_input_tokens += response["usage"]["input_tokens"]
                total_output_tokens += response["usage"]["output_tokens"]
                if response["usage"]["cache_creation_input_tokens"]:
                    total_cache_creation_tokens += response["usage"][
                        "cache_creation_input_tokens"
                    ]
                if response["usage"]["cache_read_input_tokens"]:
                    total_cache_read_tokens += response["usage"][
                        "cache_read_input_tokens"
                    ]

            assistant_message_content = []

            for content in response["content"]:
                if content["type"] == "text":
                    final_text.append(content["text"])
                    logger.debug(f"Claude response: {content['text']}")
                elif content["type"] == "tool_use":
                    tool_name = content["name"]
                    tool_args = content["input"]
                    logger.info(f"Claude requested to use tool: {tool_name}")

                    if await self._run_firewall_check(
                        f"Calling tool {tool_name} with args: {tool_args}", is_tool=True
                    ):
                        break

                    for service, session in self.sessions.items():
                        if tool_name in [tool.name for tool in session.tools]:
                            logger.info(
                                f"Calling tool {tool_name} with args: {tool_args}"
                            )
                            try:
                                tool_start_time = time.perf_counter()
                                result = await session.session.call_tool(
                                    tool_name, cast(dict[str, str], tool_args)
                                )
                                tool_duration = time.perf_counter() - tool_start_time
                                logger.info(
                                    f"Tool {tool_name} call took "
                                    f"{tool_duration:.2f} seconds"
                                )
                                result_content = result.content
                                is_error = result.isError

                                if await self._run_firewall_check(
                                    result_content, is_tool=True
                                ):
                                    break

                                tool_retries = 0

<<<<<<< HEAD
                                # This is a special case. We want to exit immediately
                                # after the slack message is sent.
                                if tool_name == "slack_post_message":
                                    logger.info("Slack message sent, exiting")
                                    self.stop_reason = "end_turn"
=======
>>>>>>> 2acbe8ed
                            except McpError as e:
                                error_msg = f"Tool '{tool_name}' failed with error: {str(e)}. Tool args were: {tool_args}. Check the arguments and try again fixing the error."  # noqa: E501
                                logger.info(error_msg)
                                result_content = [
                                    TextContent(type="text", text=error_msg)
                                ]
                                is_error = True
                                tool_retries += 1
                            break
                    else:
                        logger.error(f"Tool {tool_name} not found in available tools")
                        raise ValueError(
                            f"Tool {tool_name} not found in available tools."
                        )

                    final_text.append(
                        f"[Calling tool {tool_name} with args {tool_args}]"
                    )

<<<<<<< HEAD
                    if content.get("text"):
                        self.messages.append(
                            {"role": "assistant", "content": [content]}
                        )
=======
                    assistant_message_content.append(content)
                    messages.append(
                        {"role": "assistant", "content": assistant_message_content}
                    )
>>>>>>> 2acbe8ed

                    self.messages.append(
                        {
                            "role": "user",
                            "content": [
                                {
                                    "type": "tool_result",
                                    "tool_use_id": content["id"],
                                    "content": [i.model_dump() for i in result_content],
                                    "isError": is_error,
                                }
                            ],
                        }
                    )

        total_duration = time.perf_counter() - start_time
        logger.info(f"Total process_query execution took {total_duration:.2f} seconds")

        logger.info("Query processing completed")
        return {
            "response": "\n".join(final_text),
            "token_usage": {
                "input_tokens": total_input_tokens,
                "output_tokens": total_output_tokens,
                "cache_creation_tokens": total_cache_creation_tokens,
                "cache_read_tokens": total_cache_read_tokens,
                "total_tokens": total_input_tokens + total_output_tokens,
            },
            "timing": {
                "total_duration": total_duration,
            },
        }


app: FastAPI = FastAPI(
    description="A REST API for the SRE Agent orchestration service."
)


async def run_diagnosis_and_post(service: str) -> None:
    """Run diagnosis for a service and post results back to Slack.

    Args:
        service: The name of the service to diagnose.
    """
    timeout = _get_client_config().query_timeout
    try:
        async with MCPClient() as client:
            logger.info(f"Creating MCPClient for service: {service}")
            try:
                for server in MCPServer:
                    await client.connect_to_sse_server(service=server)

                if not all(server in client.sessions for server in MCPServer):
                    missing = [s.name for s in MCPServer if s not in client.sessions]
                    logger.error(
                        "MCP Client failed to establish required server sessions: "
                        f"{', '.join(missing)}"
                    )
                    # TODO: Post error back to Slack?
                    return

                logger.info("MCPClient connections established successfully.")

            except Exception as conn_err:
                logger.exception(f"Failed to connect MCPClient sessions: {conn_err}")
                # TODO: Post error back to Slack?
                return

            async def _run_diagnosis(mcp_client: MCPClient) -> dict[str, Any]:
                """Inner function to run the actual diagnosis query."""
                result = await mcp_client.process_query(
                    service=service, channel_id=_get_client_config().channel_id
                )

                logger.info(
                    f"Token usage - Input: {result['token_usage']['input_tokens']}, "
                    f"Output: {result['token_usage']['output_tokens']}, "
                    f"Cache Creation:"
                    f" {result['token_usage']['cache_creation_tokens']}, "
                    f"Cache Read: {result['token_usage']['cache_read_tokens']}, "
                    f"Total: {result['token_usage']['total_tokens']}"
                )
                logger.info("Query processed successfully")
                logger.info(f"Diagnosis result for {service}: {result['response']}")
                return result

            await wait_for(_run_diagnosis(client), timeout=timeout)

    except TimeoutError:
        logger.error(
            f"Diagnosis duration exceeded maximum timeout of {timeout} seconds for "
            f"service {service}"
        )
        # TODO: Post error back to Slack?
    except Exception as e:
        logger.exception(f"Error during background diagnosis for {service}: {e}")
        # TODO: Post error back to Slack?


@app.post("/diagnose")
async def diagnose(
    request: Request,
    background_tasks: BackgroundTasks,
    _authorisation: Annotated[None, Depends(is_request_valid)],
) -> JSONResponse:
    """Handle incoming Slack slash command requests for service diagnosis.

    Args:
        request: The FastAPI request object containing form data.
        background_tasks: FastAPI background tasks handler.
        authorisation: Authorization check result from is_request_valid dependency.

    Returns:
        JSONResponse: indicating the diagnosis has started.
    """
    form_data = await request.form()
    text_data = form_data.get("text", "")
    text = text_data.strip() if isinstance(text_data, str) else ""
    service = text or "cartservice"

    if service not in _get_client_config().services:
        return JSONResponse(
            status_code=HTTPStatus.BAD_REQUEST,
            content={
                "text": f"Service `{service}` is not supported. Supported services are"
                f": {', '.join(_get_client_config().services)}.",
            },
        )

    logger.info(f"Received diagnose request for service: {service}")

    background_tasks.add_task(run_diagnosis_and_post, service)

    return JSONResponse(
        status_code=HTTPStatus.OK,
        content={
            "response_type": "ephemeral",
            "text": f"🔍 Running diagnosis for `{service}`...",
        },
    )


@app.get("/health")
async def health() -> JSONResponse:
    """Check if connections to all required MCP servers can be established."""
    failed_checks: list[str] = []
    healthy_connections: list[str] = []
    all_servers = list(MCPServer)

    logger.info("Performing health check by attempting temporary connections...")

    try:
        async with MCPClient() as client:
            for server in all_servers:
                server_name = server.name
                try:
                    logger.debug(
                        f"Health check: Attempting connection to {server_name}"
                    )
                    await client.connect_to_sse_server(service=server)
                    await client.sessions[server].session.list_tools()
                    logger.debug(
                        f"Health check connection successful for {server_name}"
                    )
                    healthy_connections.append(server_name)
                except Exception as e:
                    msg = (
                        f"Health check connection failed for {server_name}: "
                        f"{type(e).__name__} - {e}"
                    )
                    logger.error(msg)
                    failed_checks.append(msg)

    except Exception as client_err:
        msg = (
            "Health check failed: Could not initialise or manage MCPClient context: "
            f"{type(client_err).__name__} - {client_err}"
        )
        logger.error(msg)

        raise HTTPException(
            status_code=status.HTTP_503_SERVICE_UNAVAILABLE,
            detail={
                "status": "Unavailable",
                "detail": msg,
                "errors": [msg],
            },
        )

    if failed_checks:
        status_code = status.HTTP_503_SERVICE_UNAVAILABLE
        response_detail = {
            "status": "Partially Available" if healthy_connections else "Unavailable",
            "detail": "One or more MCP server connections failed health checks.",
            "healthy_connections": sorted(healthy_connections),
            "errors": failed_checks,
        }
        logger.warning(
            f"Health check completed with failures. Healthy: "
            f"{len(healthy_connections)}, "
            f"Failed: {len(failed_checks)}. Errors: {failed_checks}"
        )
    else:
        status_code = status.HTTP_200_OK
        response_detail = {
            "status": "OK",
            "detail": "All required MCP server connections are healthy.",
            "checked_servers": sorted([s.name for s in all_servers]),
        }
        logger.info(
            "Health check completed successfully. All connections healthy: "
            f"{sorted([s.name for s in all_servers])}"
        )

    return JSONResponse(content=response_detail, status_code=status_code)<|MERGE_RESOLUTION|>--- conflicted
+++ resolved
@@ -226,14 +226,6 @@
 
                                 tool_retries = 0
 
-<<<<<<< HEAD
-                                # This is a special case. We want to exit immediately
-                                # after the slack message is sent.
-                                if tool_name == "slack_post_message":
-                                    logger.info("Slack message sent, exiting")
-                                    self.stop_reason = "end_turn"
-=======
->>>>>>> 2acbe8ed
                             except McpError as e:
                                 error_msg = f"Tool '{tool_name}' failed with error: {str(e)}. Tool args were: {tool_args}. Check the arguments and try again fixing the error."  # noqa: E501
                                 logger.info(error_msg)
@@ -253,17 +245,11 @@
                         f"[Calling tool {tool_name} with args {tool_args}]"
                     )
 
-<<<<<<< HEAD
-                    if content.get("text"):
-                        self.messages.append(
-                            {"role": "assistant", "content": [content]}
-                        )
-=======
-                    assistant_message_content.append(content)
+
+                    self.assistant_message_content.append(content)
                     messages.append(
                         {"role": "assistant", "content": assistant_message_content}
                     )
->>>>>>> 2acbe8ed
 
                     self.messages.append(
                         {
