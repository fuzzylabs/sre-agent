"""An MCP SSE Client for interacting with a server using the MCP protocol."""

import time
from asyncio import TimeoutError, wait_for
from contextlib import AsyncExitStack
from functools import lru_cache
from http import HTTPStatus
from typing import Annotated, Any, cast

import requests
from dotenv import load_dotenv
from fastapi import BackgroundTasks, Depends, FastAPI, HTTPException, Request, status
from fastapi.responses import JSONResponse
from mcp import ClientSession
from mcp.client.sse import sse_client
from mcp.shared.exceptions import McpError
from mcp.types import GetPromptResult, TextContent
from shared.logger import logger  # type: ignore[import-not-found]
from shared.schemas import (  # type: ignore[import-not-found]
    Message,
    MessageBlock,
    TextBlock,
    TextGenerationPayload,
)
from utils.auth import is_request_valid  # type: ignore
from utils.schemas import ClientConfig, MCPServer, ServerSession  # type: ignore

load_dotenv()

PORT = 3001
END_TURN = "end_turn"


@lru_cache
def _get_client_config() -> ClientConfig:
    return ClientConfig()


class MCPClient:
    """An MCP client for connecting to a server using SSE transport."""

    def __init__(self) -> None:
        """Initialise the MCP client and set up the LLM API client."""
        self.sessions: dict[MCPServer, ServerSession] = {}
        self.messages: list[dict[str, Any]] = []
        self.stop_reason: str | None = None

    async def __aenter__(self) -> "MCPClient":
        """Set up AsyncExitStack when entering the context manager."""
        logger.debug("Entering MCP client context")
        self.exit_stack = AsyncExitStack()
        await self.exit_stack.__aenter__()
        return self

    async def __aexit__(
        self,
        exc_type: type | None,
        exc_val: Exception | None,
        exc_tb: Any | None,
    ) -> None:
        """Clean up resources when exiting the context manager."""
        logger.debug("Exiting MCP client context")
        await self.exit_stack.__aexit__(exc_type, exc_val, exc_tb)

    async def _run_firewall_check(self, text: str, is_tool: bool = False) -> bool:
        """Check text against the Llama Firewall and update messages if blocked.

        Args:
            text: The text to check.
            is_tool: Whether this is a tool-related check.

        Returns:
            True if the input is blocked, False otherwise.
        """
        logger.info("Running text through Llama Firewall")

        response = requests.post(
            "http://llama-firewall:8000/check",
            json={"content": text, "is_tool": is_tool},
            timeout=60,
        )

        response.raise_for_status()

        response = response.json()

        result, block = response["result"], cast(bool, response["block"])

        logger.info("Llama Firewall result: %s", "BLOCKED" if block else "ALLOWED")

        if block:
            self.messages.append({"role": "assistant", "content": result["reason"]})
            self.stop_reason = END_TURN
        return block

    async def connect_to_sse_server(self, service: MCPServer) -> None:
        """Connect to an MCP server running with SSE transport."""
        server_url = f"http://{service}:{PORT}/sse"
        logger.info(f"Connecting to SSE server: {server_url}")

        logger.info("Creating SSE client context")
        stream_ctx = sse_client(url=server_url)
        streams = await self.exit_stack.enter_async_context(stream_ctx)

        logger.info("Creating MCP client session")
        session = ClientSession(*streams)
        session = await self.exit_stack.enter_async_context(session)

        logger.info(f"Initialising session for {server_url}")
        await session.initialize()

        logger.info(f"Initialised SSE client for {server_url}")
        logger.debug("Listing available tools")
        response = await session.list_tools()
        tools = response.tools
        logger.info(
            f"Connected to {server_url} with tools: {[tool.name for tool in tools]}"
        )

        self.sessions[service] = ServerSession(tools=tools, session=session)

<<<<<<< HEAD
    async def _get_prompt(self, service: str, slack_channel_id: str) -> PromptMessage:
=======
    async def _get_prompt(self, service: str, slack_channel_id: str) -> MessageBlock:
>>>>>>> a84308a9
        """A helper method for retrieving the prompt from the prompt server."""
        prompt: GetPromptResult = await self.sessions[
            MCPServer.PROMPT
        ].session.get_prompt(
            "diagnose",
            arguments={"service": service, "slack_channel_id": slack_channel_id},
        )

        if isinstance(prompt.messages[0].content, TextContent):
            return MessageBlock(
                role=prompt.messages[0].role,
                content=[TextBlock(**prompt.messages[0].content.model_dump())],
            )
        else:
            raise TypeError(
                f"{type(prompt.messages[0].content)} is invalid for this agent."
            )

    async def process_query(  # noqa: C901, PLR0912, PLR0915
        self, service: str, slack_channel_id: str
    ) -> dict[str, Any]:
<<<<<<< HEAD
        """Process a query using an LLM and available tools."""
=======
        """Process a query using Claude and available tools."""
>>>>>>> a84308a9
        query = await self._get_prompt(service, slack_channel_id)
        logger.info(f"Processing query: {query}...")
        start_time = time.perf_counter()

        _ = await self._run_firewall_check(str(query.content[0].model_dump()))

        self.messages = [{"role": query.role, "content": query.content}]

        available_tools = []

        for service, session in self.sessions.items():
            available_tools.extend(
                [
                    tool.model_dump()
                    for tool in session.tools
                    if tool.name in _get_client_config().tools
                ]
            )

        final_text = []

        # Track token usage
        total_input_tokens = 0
        total_output_tokens = 0
        total_cache_creation_tokens = 0
        total_cache_read_tokens = 0

        tool_retries = 0

        while (
            self.stop_reason != END_TURN
            and tool_retries < _get_client_config().max_tool_retries
        ):
            logger.info("Sending request to the LLM")
            llm_start_time = time.perf_counter()

            payload = TextGenerationPayload(
                messages=self.messages, tools=available_tools
            ).model_dump(mode="json")

            logger.debug(payload)

            response = requests.post(
                "http://llm-server:8000/generate", json=payload, timeout=60
            )

            response.raise_for_status()

            llm_response = Message(**response.json())

<<<<<<< HEAD
            llm_duration = time.perf_counter() - llm_start_time
            logger.info(f"LLM request took {llm_duration:.2f} seconds")
            self.stop_reason = response["stop_reason"]
=======
            logger.debug(llm_response)

            llm_duration = time.perf_counter() - llm_start_time
            logger.info(f"LLM request took {llm_duration:.2f} seconds")
            self.stop_reason = llm_response.stop_reason
>>>>>>> a84308a9

            # Track token usage from this response
            if llm_response.usage:
                total_input_tokens += llm_response.usage.input_tokens
                total_output_tokens += llm_response.usage.output_tokens
                if llm_response.usage.cache_creation_input_tokens:
                    total_cache_creation_tokens += (
                        llm_response.usage.cache_creation_input_tokens
                    )
                if llm_response.usage.cache_read_input_tokens:
                    total_cache_read_tokens += (
                        llm_response.usage.cache_read_input_tokens
                    )

            assistant_message_content = []

<<<<<<< HEAD
            for content in response["content"]:
                if content["type"] == "text":
                    final_text.append(content["text"])
                    logger.debug(f"LLM response: {content['text']}")
                elif content["type"] == "tool_use":
                    tool_name = content["name"]
                    tool_args = content["input"]
=======
            for content in llm_response.content:
                if content.type == "text":
                    final_text.append(content.text)
                    logger.debug(f"LLM response: {content.text}")
                elif content.type == "tool_use":
                    tool_name = content.name
                    tool_args = content.arguments
>>>>>>> a84308a9
                    logger.info(f"LLM requested to use tool: {tool_name}")

                    if await self._run_firewall_check(
                        f"Calling tool {tool_name} with args: {tool_args}", is_tool=True
                    ):
                        break

                    for service, session in self.sessions.items():
                        if tool_name in [tool.name for tool in session.tools]:
                            logger.info(
                                f"Calling tool {tool_name} with args: {tool_args}"
                            )
                            try:
                                tool_start_time = time.perf_counter()
                                result = await session.session.call_tool(
                                    tool_name, cast(dict[str, str], tool_args)
                                )
                                tool_duration = time.perf_counter() - tool_start_time
                                logger.info(
                                    f"Tool {tool_name} call took "
                                    f"{tool_duration:.2f} seconds"
                                )
                                result_content = result.content
                                is_error = result.isError

                                if await self._run_firewall_check(
                                    str(result_content), is_tool=True
                                ):
                                    break

                                tool_retries = 0

                            except McpError as e:
                                error_msg = f"Tool '{tool_name}' failed with error: {str(e)}. Tool args were: {tool_args}. Check the arguments and try again fixing the error."  # noqa: E501
                                logger.info(error_msg)
                                result_content = [
                                    TextBlock(type="text", text=error_msg)
                                ]
                                is_error = True
                                tool_retries += 1
                            break
                    else:
                        logger.error(f"Tool {tool_name} not found in available tools")
                        raise ValueError(
                            f"Tool {tool_name} not found in available tools."
                        )

                    final_text.append(
                        f"[Calling tool {tool_name} with args {tool_args}]"
                    )

                    assistant_message_content.append(content)
                    self.messages.append(
                        {"role": "assistant", "content": assistant_message_content}
                    )

                    self.messages.append(
                        {
                            "role": "user",
                            "content": [
                                {
                                    "type": "tool_result",
                                    "tool_use_id": content.id,
                                    "name": tool_name,
                                    "content": [i.model_dump() for i in result_content],
                                    "is_error": is_error,
                                }
                            ],
                        }
                    )

        total_duration = time.perf_counter() - start_time
        logger.info(f"Total process_query execution took {total_duration:.2f} seconds")

        logger.info("Query processing completed")
        return {
            "response": "\n".join(final_text),
            "token_usage": {
                "input_tokens": total_input_tokens,
                "output_tokens": total_output_tokens,
                "cache_creation_tokens": total_cache_creation_tokens,
                "cache_read_tokens": total_cache_read_tokens,
                "total_tokens": total_input_tokens + total_output_tokens,
            },
            "timing": {
                "total_duration": total_duration,
            },
        }


app: FastAPI = FastAPI(
    description="A REST API for the SRE Agent orchestration service."
)


async def run_diagnosis_and_post(service: str) -> None:
    """Run diagnosis for a service and post results back to Slack.

    Args:
        service: The name of the service to diagnose.
    """
    timeout = _get_client_config().query_timeout
    try:
        async with MCPClient() as client:
            logger.info(f"Creating MCPClient for service: {service}")
            try:
                for server in MCPServer:
                    await client.connect_to_sse_server(service=server)

                if not all(server in client.sessions for server in MCPServer):
                    missing = [s.name for s in MCPServer if s not in client.sessions]
                    logger.error(
                        "MCP Client failed to establish required server sessions: "
                        f"{', '.join(missing)}"
                    )
                    # TODO: Post error back to Slack?
                    return

                logger.info("MCPClient connections established successfully.")

            except Exception as conn_err:
                logger.exception(f"Failed to connect MCPClient sessions: {conn_err}")
                # TODO: Post error back to Slack?
                return

            async def _run_diagnosis(mcp_client: MCPClient) -> dict[str, Any]:
                """Inner function to run the actual diagnosis query."""
                result = await mcp_client.process_query(
                    service=service,
                    slack_channel_id=_get_client_config().slack_channel_id,
                )

                logger.info(
                    f"Token usage - Input: {result['token_usage']['input_tokens']}, "
                    f"Output: {result['token_usage']['output_tokens']}, "
                    f"Cache Creation:"
                    f" {result['token_usage']['cache_creation_tokens']}, "
                    f"Cache Read: {result['token_usage']['cache_read_tokens']}, "
                    f"Total: {result['token_usage']['total_tokens']}"
                )
                logger.info("Query processed successfully")
                logger.info(f"Diagnosis result for {service}: {result['response']}")
                return result

            await wait_for(_run_diagnosis(client), timeout=timeout)

    except TimeoutError:
        logger.error(
            f"Diagnosis duration exceeded maximum timeout of {timeout} seconds for "
            f"service {service}"
        )
        # TODO: Post error back to Slack?
    except Exception as e:
        logger.exception(f"Error during background diagnosis for {service}: {e}")
        # TODO: Post error back to Slack?


@app.post("/diagnose")
async def diagnose(
    request: Request,
    background_tasks: BackgroundTasks,
    _authorisation: Annotated[None, Depends(is_request_valid)],
) -> JSONResponse:
    """Handle incoming Slack slash command requests for service diagnosis.

    Args:
        request: The FastAPI request object containing form data.
        background_tasks: FastAPI background tasks handler.
        authorisation: Authorization check result from is_request_valid dependency.

    Returns:
        JSONResponse: indicating the diagnosis has started.
    """
    form_data = await request.form()
    text_data = form_data.get("text", "")
    text = text_data.strip() if isinstance(text_data, str) else ""
    service = text or "cartservice"

    if service not in _get_client_config().services:
        return JSONResponse(
            status_code=HTTPStatus.BAD_REQUEST,
            content={
                "text": f"Service `{service}` is not supported. Supported services are"
                f": {', '.join(_get_client_config().services)}.",
            },
        )

    logger.info(f"Received diagnose request for service: {service}")

    background_tasks.add_task(run_diagnosis_and_post, service)

    return JSONResponse(
        status_code=HTTPStatus.OK,
        content={
            "response_type": "ephemeral",
            "text": f"🔍 Running diagnosis for `{service}`...",
        },
    )


@app.get("/health")
async def health() -> JSONResponse:
    """Check if connections to all required MCP servers can be established."""
    failed_checks: list[str] = []
    healthy_connections: list[str] = []
    all_servers = list(MCPServer)

    logger.info("Performing health check by attempting temporary connections...")

    try:
        async with MCPClient() as client:
            for server in all_servers:
                server_name = server.name
                try:
                    logger.debug(
                        f"Health check: Attempting connection to {server_name}"
                    )
                    await client.connect_to_sse_server(service=server)
                    await client.sessions[server].session.list_tools()
                    logger.debug(
                        f"Health check connection successful for {server_name}"
                    )
                    healthy_connections.append(server_name)
                except Exception as e:
                    msg = (
                        f"Health check connection failed for {server_name}: "
                        f"{type(e).__name__} - {e}"
                    )
                    logger.error(msg)
                    failed_checks.append(msg)

    except Exception as client_err:
        msg = (
            "Health check failed: Could not initialise or manage MCPClient context: "
            f"{type(client_err).__name__} - {client_err}"
        )
        logger.error(msg)

        raise HTTPException(
            status_code=status.HTTP_503_SERVICE_UNAVAILABLE,
            detail={
                "status": "Unavailable",
                "detail": msg,
                "errors": [msg],
            },
        )

    if failed_checks:
        status_code = status.HTTP_503_SERVICE_UNAVAILABLE
        response_detail = {
            "status": "Partially Available" if healthy_connections else "Unavailable",
            "detail": "One or more MCP server connections failed health checks.",
            "healthy_connections": sorted(healthy_connections),
            "errors": failed_checks,
        }
        logger.warning(
            f"Health check completed with failures. Healthy: "
            f"{len(healthy_connections)}, "
            f"Failed: {len(failed_checks)}. Errors: {failed_checks}"
        )
    else:
        status_code = status.HTTP_200_OK
        response_detail = {
            "status": "OK",
            "detail": "All required MCP server connections are healthy.",
            "checked_servers": sorted([s.name for s in all_servers]),
        }
        logger.info(
            "Health check completed successfully. All connections healthy: "
            f"{sorted([s.name for s in all_servers])}"
        )

    return JSONResponse(content=response_detail, status_code=status_code)<|MERGE_RESOLUTION|>--- conflicted
+++ resolved
@@ -119,11 +119,7 @@
 
         self.sessions[service] = ServerSession(tools=tools, session=session)
 
-<<<<<<< HEAD
-    async def _get_prompt(self, service: str, slack_channel_id: str) -> PromptMessage:
-=======
     async def _get_prompt(self, service: str, slack_channel_id: str) -> MessageBlock:
->>>>>>> a84308a9
         """A helper method for retrieving the prompt from the prompt server."""
         prompt: GetPromptResult = await self.sessions[
             MCPServer.PROMPT
@@ -145,11 +141,7 @@
     async def process_query(  # noqa: C901, PLR0912, PLR0915
         self, service: str, slack_channel_id: str
     ) -> dict[str, Any]:
-<<<<<<< HEAD
-        """Process a query using an LLM and available tools."""
-=======
         """Process a query using Claude and available tools."""
->>>>>>> a84308a9
         query = await self._get_prompt(service, slack_channel_id)
         logger.info(f"Processing query: {query}...")
         start_time = time.perf_counter()
@@ -200,17 +192,11 @@
 
             llm_response = Message(**response.json())
 
-<<<<<<< HEAD
-            llm_duration = time.perf_counter() - llm_start_time
-            logger.info(f"LLM request took {llm_duration:.2f} seconds")
-            self.stop_reason = response["stop_reason"]
-=======
             logger.debug(llm_response)
 
             llm_duration = time.perf_counter() - llm_start_time
             logger.info(f"LLM request took {llm_duration:.2f} seconds")
             self.stop_reason = llm_response.stop_reason
->>>>>>> a84308a9
 
             # Track token usage from this response
             if llm_response.usage:
@@ -227,15 +213,6 @@
 
             assistant_message_content = []
 
-<<<<<<< HEAD
-            for content in response["content"]:
-                if content["type"] == "text":
-                    final_text.append(content["text"])
-                    logger.debug(f"LLM response: {content['text']}")
-                elif content["type"] == "tool_use":
-                    tool_name = content["name"]
-                    tool_args = content["input"]
-=======
             for content in llm_response.content:
                 if content.type == "text":
                     final_text.append(content.text)
@@ -243,7 +220,6 @@
                 elif content.type == "tool_use":
                     tool_name = content.name
                     tool_args = content.arguments
->>>>>>> a84308a9
                     logger.info(f"LLM requested to use tool: {tool_name}")
 
                     if await self._run_firewall_check(
