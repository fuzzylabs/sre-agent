"""A server for making requests to an LLM."""

from collections.abc import AsyncGenerator
from contextlib import asynccontextmanager
from typing import Any, cast

from dotenv import load_dotenv
from fastapi import FastAPI
from shared.logger import logger  # type: ignore
from shared.schemas import Message, TextGenerationPayload  # type: ignore
from utils.clients import (  # type: ignore
    AnthropicClient,
    BaseClient,
    DummyClient,
    GeminiClient,
    OpenAIClient,
    SelfHostedClient,
)
from utils.schemas import (  # type: ignore
    LLMSettings,
    Provider,
)

load_dotenv()


STATE: dict[str, BaseClient] = {}


LLM_CLIENT_MAP: dict[Provider, BaseClient] = {
    Provider.ANTHROPIC: AnthropicClient(),
    Provider.MOCK: DummyClient(),
    Provider.OPENAI: OpenAIClient(),
    Provider.GEMINI: GeminiClient(),
    Provider.SELF_HOSTED: SelfHostedClient(),
}


@asynccontextmanager
async def lifespan(app: FastAPI) -> AsyncGenerator[Any, Any]:
    """A context manager for the REST application.

    On start-up the application will establish an LLM function and settings.
    """
    STATE["client"] = LLM_CLIENT_MAP.get(LLMSettings().provider, DummyClient())

    if STATE["client"] is None:
        raise ValueError(
            f"Unknown LLM provider. Supported providers are: {", ".join(Provider)}"
        )

    yield
    STATE.clear()


app = FastAPI(lifespan=lifespan)


@app.post("/generate")
def generate(payload: TextGenerationPayload) -> Message:
    """An endpoint for generating text from messages and tools."""
    logger.debug(f"Payload: {payload}")
<<<<<<< HEAD
=======

    return cast(Message, STATE["client"].generate(payload))

>>>>>>> a84308a9

@app.get("/health")
def healthcheck() -> dict[str, str]:
    """Health check endpoint for the firewall."""
    return {"status": "healthy"}<|MERGE_RESOLUTION|>--- conflicted
+++ resolved
@@ -60,12 +60,9 @@
 def generate(payload: TextGenerationPayload) -> Message:
     """An endpoint for generating text from messages and tools."""
     logger.debug(f"Payload: {payload}")
-<<<<<<< HEAD
-=======
 
     return cast(Message, STATE["client"].generate(payload))
 
->>>>>>> a84308a9
 
 @app.get("/health")
 def healthcheck() -> dict[str, str]:
