FROM python:3.12-slim

COPY --from=ghcr.io/astral-sh/uv:latest /uv /uvx /bin/

RUN apt-get update && apt-get -y install curl

WORKDIR /app

COPY  ../../uv.lock ./

COPY sre_agent/shared ./shared

# Copy the application into the container.
COPY sre_agent/llm .

RUN uv sync --frozen

EXPOSE 8000

<<<<<<< HEAD
CMD ["uv", "run", "uvicorn", "main:app", "--port", "8000", "--host", "0.0.0.0"]
=======
# Run the application.
CMD ["uvicorn", "main:app", "--port", "8000", "--host", "0.0.0.0"]

HEALTHCHECK --interval=30s --timeout=10s --retries=3 \
    CMD curl -f http://localhost:8000/health || exit 1
>>>>>>> abd153c7
<|MERGE_RESOLUTION|>--- conflicted
+++ resolved
@@ -17,12 +17,7 @@
 
 EXPOSE 8000
 
-<<<<<<< HEAD
 CMD ["uv", "run", "uvicorn", "main:app", "--port", "8000", "--host", "0.0.0.0"]
-=======
-# Run the application.
-CMD ["uvicorn", "main:app", "--port", "8000", "--host", "0.0.0.0"]
 
 HEALTHCHECK --interval=30s --timeout=10s --retries=3 \
-    CMD curl -f http://localhost:8000/health || exit 1
->>>>>>> abd153c7
+    CMD curl -f http://localhost:8000/health || exit 1