--- conflicted
+++ resolved
@@ -16,19 +16,10 @@
     TextGenerationPayload,
     Usage,
 )
-<<<<<<< HEAD
 from utils.adapters import (  # type: ignore[import-not-found]
     AnthropicTextGenerationPayloadAdapter,
     AnthropicToMCPAdapter,
 )
-=======
-from anthropic.types.message_param import MessageParam
-from google import genai
-from google.genai import types
-from mcp import Tool
-from pydantic import BaseModel
-from utils.logger import logger  # type: ignore
->>>>>>> c34d6591
 from utils.schemas import (  # type: ignore
     LLMSettings,
 )
