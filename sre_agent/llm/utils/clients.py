--- conflicted
+++ resolved
@@ -18,21 +18,12 @@
     TextGenerationPayload,
     Usage,
 )
-<<<<<<< HEAD
-from anthropic.types.message_param import MessageParam
-from google import genai
-from google.genai import types
-from mcp import Tool
-from pydantic import BaseModel
-from utils.logger import logger  # type: ignore
-=======
 from utils.adapters import (  # type: ignore[import-not-found]
     AnthropicTextGenerationPayloadAdapter,
     AnthropicToMCPAdapter,
     GeminiTextGenerationPayloadAdapter,
     GeminiToMCPAdapter,
 )
->>>>>>> a84308a9
 from utils.schemas import (  # type: ignore
     LLMSettings,
 )
@@ -187,46 +178,17 @@
         super().__init__(settings)
         self.client = genai.Client(api_key=os.getenv("GEMINI_API_KEY"))
 
-    def __init__(self, settings: LLMSettings = LLMSettings()) -> None:
-        """The constructor for the Gemini client."""
-        super().__init__(settings)
-        self.client = genai.Client(api_key=os.getenv("GEMINI_API_KEY"))
-
     def generate(self, payload: TextGenerationPayload) -> Message:
         """A method for generating text using the Gemini API."""
-<<<<<<< HEAD
-        # tools = self.cache_tools(payload.tools)
-        # messages = self.cache_messages(payload.messages)
-=======
         adapter = GeminiTextGenerationPayloadAdapter(payload)
 
         messages, tools = adapter.adapt()
->>>>>>> a84308a9
 
         if not self.settings.max_tokens:
             raise ValueError("Max tokens configuration has not been set.")
 
         response = self.client.models.generate_content(
             model=self.settings.model,
-<<<<<<< HEAD
-            contents=payload.messages,
-            config=types.GenerateContentConfig(
-                tools=payload.tools,
-                max_output_tokens=self.settings.max_tokens,
-                temperature=0.1,
-            ),
-        )
-
-        logger.info(
-            f"Token usage - Input: {response.usage_metadata.prompt_token_count}, "
-            f"Output: {response.usage_metadata.candidates_token_count}, "
-            f"Cache: {response.usage_metadata.cached_content_token_count}, "
-            f"Tools: {response.usage_metadata.tool_use_prompt_token_count}, "
-            f"Total: {response.usage_metadata.total_token_count}"
-        )
-
-        return response
-=======
             contents=messages,
             config=types.GenerateContentConfig(
                 tools=tools,
@@ -263,7 +225,6 @@
             if response.usage_metadata
             else None,
         )
->>>>>>> a84308a9
 
 
 class SelfHostedClient(BaseClient):
