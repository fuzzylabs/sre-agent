"""An MCTP SSE Client for interacting with a server using the MCP protocol."""

import os
from contextlib import AsyncExitStack
<<<<<<< HEAD
from dataclasses import dataclass
from typing import Any, Self, cast
=======
from typing import Any
>>>>>>> 8e8358bb

from anthropic import Anthropic
from anthropic.types.message_param import MessageParam
from anthropic.types.tool_param import ToolParam
from dotenv import load_dotenv
from fastapi import Depends, FastAPI
from fastapi.logger import logger as fastapi_logger
from mcp import ClientSession
from mcp.client.sse import sse_client
from mcp.types import Tool

from sre_agent.core.auth import is_request_valid

from .utils.logger import logger

load_dotenv()  # load environment variables from .env

<<<<<<< HEAD
gunicorn_error_logger = logging.getLogger("gunicorn.error")
gunicorn_logger = logging.getLogger("gunicorn")
uvicorn_access_logger = logging.getLogger("uvicorn.access")
uvicorn_access_logger.handlers = gunicorn_error_logger.handlers

fastapi_logger.handlers = gunicorn_error_logger.handlers

=======
>>>>>>> 8e8358bb

CHANNEL_ID = os.getenv("CHANNEL_ID")

if CHANNEL_ID is None:
    logger.error("Environment variable CHANNEL_ID is not set.")
    raise ValueError("Environment variable CHANNEL_ID is not set.")


# PROMPT = f"""I have an error with my application, can you check the logs for the
# cart service, I only want you to check the pods logs, look up only the 100 most
# recent logs. Feel free to scroll up until you find relevant errors that contain
# reference to a file, once you have these errors and the file name, get the file
# contents of the path src for the repository microservices-demo in the organisation
# fuzzylabs. Keep listing the directories until you find the file name and then get the
# contents of the file. Once you have diagnosed the error please report this to the
# following slack channel: {CHANNEL_ID}."""

PROMPT = f"""Can you list pull requests for the microservices-demo repository in the fuzzylabs organisation and then post a message in the slack channel {CHANNEL_ID} with the list of pull requests? Once this is done you can end the conversation."""


@dataclass
class ServerSession:
    """A dataclass to hold the session and tools for a server."""

    tools: list[Tool]
    session: ClientSession


class MCPClient:
    """An MCP client for connecting to a server using SSE transport."""

<<<<<<< HEAD
    def __init__(self) -> None:
        """Initialize the MCP client and set up the Anthropic API client."""
        self.anthropic = Anthropic()
        self.sessions: dict[str, ServerSession] = {}
=======
    def __init__(self):
        """Initialise the MCP client and set up the Anthropic API client."""
        logger.info("Initialising MCP client")
        self.anthropic = Anthropic()
        self.sessions: dict[str, dict] = defaultdict(dict)
>>>>>>> 8e8358bb

    async def __aenter__(self) -> Self:
        """Set up AsyncExitStack when entering the context manager."""
        logger.debug("Entering MCP client context")
        self.exit_stack = AsyncExitStack()
        await self.exit_stack.__aenter__()
        return self

    async def __aexit__(self, exc_type: Any, exc_val: Any, exc_tb: Any) -> None:
        """Clean up resources when exiting the context manager."""
        logger.debug("Exiting MCP client context")
        await self.exit_stack.__aexit__(exc_type, exc_val, exc_tb)

<<<<<<< HEAD
    async def connect_to_sse_server(self, server_url: str) -> None:
        """Connect to an MCP server running with SSE transport."""
=======
    async def connect_to_sse_server(self, server_url: str):
        """Connect to an MCP server running with SSE transport"""
        logger.info(f"Connecting to SSE server: {server_url}")
>>>>>>> 8e8358bb
        # Create and enter the SSE client context
        stream_ctx = sse_client(url=server_url)
        streams = await self.exit_stack.enter_async_context(stream_ctx)

        # Create and enter the ClientSession context
        session = ClientSession(*streams)
        session = await self.exit_stack.enter_async_context(session)

        # Initialise the session
        await session.initialize()

        # List available tools to verify connection
        logger.info(f"Initialised SSE client for {server_url}")
        logger.debug("Listing available tools")
        response = await session.list_tools()
        tools = response.tools
        logger.info(
            f"Connected to {server_url} with tools: {[tool.name for tool in tools]}"
        )

        self.sessions[server_url] = ServerSession(tools=tools, session=session)

    async def process_query(self, query: str) -> str:
<<<<<<< HEAD
        """Process a query using Claude and available tools."""
=======
        """Process a query using Claude and available tools"""
        logger.info(f"Processing query: {query[:50]}...")
>>>>>>> 8e8358bb
        messages = [
            MessageParam(role="user", content=query),
        ]

        available_tools = []

        for service, session in self.sessions.items():
            available_tools.extend(
                [
                    ToolParam(
                        name=tool.name,
                        description=tool.description if tool.description else "",
                        input_schema=tool.inputSchema,
                    )
                    for tool in session.tools
                ]
            )

        tool_results = []
        final_text = []
        stop_reason = None
        while stop_reason != "end_turn":
            logger.info("Sending request to Claude")
            response = self.anthropic.messages.create(
                model="claude-3-5-sonnet-latest",
                max_tokens=1000,
                messages=messages,
                tools=available_tools,
            )
            stop_reason = response.stop_reason

            for content in response.content:
                if content.type == "text":
                    final_text.append(content.text)
                    logger.debug(f"Claude response: {content.text}")
                elif content.type == "tool_use":
                    tool_name = content.name
<<<<<<< HEAD
                    tool_args = content.input

                    for service, session in self.sessions.items():
                        if tool_name in [tool.name for tool in session.tools]:
                            result = await session.session.call_tool(
                                tool_name, cast(dict[str, str], tool_args)
=======
                    tool_args: dict[str, Any] = content.input
                    logger.info(f"Claude requested to use tool: {tool_name}")

                    for service, session in self.sessions.items():
                        if tool_name in [tool.name for tool in session["tools"]]:
                            logger.debug(
                                f"Calling tool {tool_name} with args: {tool_args}"
                            )
                            result = await session["session"].call_tool(
                                tool_name, tool_args
>>>>>>> 8e8358bb
                            )
                            break
                    else:
                        logger.error(f"Tool {tool_name} not found in available tools")
                        raise ValueError(
                            f"Tool {tool_name} not found in available tools."
                        )

                    tool_results.append({"call": tool_name, "result": result})
                    final_text.append(
                        f"[Calling tool {tool_name} with args {tool_args}]"
                    )

                    if hasattr(content, "text") and content.text:
                        messages.append(
                            MessageParam(role="assistant", content=content.text),
                        )
                    messages.append(MessageParam(role="user", content=result.content))

        logger.info("Query processing completed")
        return "\n".join(final_text)


app = FastAPI()


<<<<<<< HEAD
@app.get("/diagnose")  # type: ignore
async def diagnose(authorisation: None = Depends(is_request_valid)) -> str:
    """Endpoint to diagnose an issue with a service."""
    return "Success"

    # async with MCPClient() as client:
    #     await client.connect_to_sse_server(server_url="http://slack:3001/sse")
    #     await client.connect_to_sse_server(server_url="http://github:3001/sse")
    #     await client.connect_to_sse_server(server_url="http://kubernetes:3001/sse")
    #     response = await client.process_query(PROMPT)
    #     return response
=======
@app.get("/diagnose")
async def diagnose():
    logger.info("Received diagnose request")
    async with MCPClient() as client:
        logger.info("Connecting to services")
        await client.connect_to_sse_server(server_url="http://slack:3001/sse")
        await client.connect_to_sse_server(server_url="http://github:3001/sse")
        await client.connect_to_sse_server(server_url="http://kubernetes:3001/sse")
        logger.info("Processing query")
        response = await client.process_query(PROMPT)
        logger.info("Query processed successfully")
        return response
>>>>>>> 8e8358bb
<|MERGE_RESOLUTION|>--- conflicted
+++ resolved
@@ -2,39 +2,23 @@
 
 import os
 from contextlib import AsyncExitStack
-<<<<<<< HEAD
 from dataclasses import dataclass
 from typing import Any, Self, cast
-=======
-from typing import Any
->>>>>>> 8e8358bb
 
 from anthropic import Anthropic
 from anthropic.types.message_param import MessageParam
 from anthropic.types.tool_param import ToolParam
 from dotenv import load_dotenv
 from fastapi import Depends, FastAPI
-from fastapi.logger import logger as fastapi_logger
 from mcp import ClientSession
 from mcp.client.sse import sse_client
 from mcp.types import Tool
 
-from sre_agent.core.auth import is_request_valid
+from sre_agent.utils.auth import is_request_valid
 
 from .utils.logger import logger
 
 load_dotenv()  # load environment variables from .env
-
-<<<<<<< HEAD
-gunicorn_error_logger = logging.getLogger("gunicorn.error")
-gunicorn_logger = logging.getLogger("gunicorn")
-uvicorn_access_logger = logging.getLogger("uvicorn.access")
-uvicorn_access_logger.handlers = gunicorn_error_logger.handlers
-
-fastapi_logger.handlers = gunicorn_error_logger.handlers
-
-=======
->>>>>>> 8e8358bb
 
 CHANNEL_ID = os.getenv("CHANNEL_ID")
 
@@ -52,7 +36,11 @@
 # contents of the file. Once you have diagnosed the error please report this to the
 # following slack channel: {CHANNEL_ID}."""
 
-PROMPT = f"""Can you list pull requests for the microservices-demo repository in the fuzzylabs organisation and then post a message in the slack channel {CHANNEL_ID} with the list of pull requests? Once this is done you can end the conversation."""
+PROMPT = (
+    "Can you list pull requests for the microservices-demo repository in the "
+    f"fuzzylabs organisation and then post a message in the slack channel {CHANNEL_ID} "
+    "with the list of pull requests? Once this is done you can end the conversation."
+)
 
 
 @dataclass
@@ -66,18 +54,10 @@
 class MCPClient:
     """An MCP client for connecting to a server using SSE transport."""
 
-<<<<<<< HEAD
     def __init__(self) -> None:
-        """Initialize the MCP client and set up the Anthropic API client."""
+        """Initialise the MCP client and set up the Anthropic API client."""
         self.anthropic = Anthropic()
         self.sessions: dict[str, ServerSession] = {}
-=======
-    def __init__(self):
-        """Initialise the MCP client and set up the Anthropic API client."""
-        logger.info("Initialising MCP client")
-        self.anthropic = Anthropic()
-        self.sessions: dict[str, dict] = defaultdict(dict)
->>>>>>> 8e8358bb
 
     async def __aenter__(self) -> Self:
         """Set up AsyncExitStack when entering the context manager."""
@@ -91,14 +71,10 @@
         logger.debug("Exiting MCP client context")
         await self.exit_stack.__aexit__(exc_type, exc_val, exc_tb)
 
-<<<<<<< HEAD
     async def connect_to_sse_server(self, server_url: str) -> None:
         """Connect to an MCP server running with SSE transport."""
-=======
-    async def connect_to_sse_server(self, server_url: str):
-        """Connect to an MCP server running with SSE transport"""
         logger.info(f"Connecting to SSE server: {server_url}")
->>>>>>> 8e8358bb
+
         # Create and enter the SSE client context
         stream_ctx = sse_client(url=server_url)
         streams = await self.exit_stack.enter_async_context(stream_ctx)
@@ -122,12 +98,9 @@
         self.sessions[server_url] = ServerSession(tools=tools, session=session)
 
     async def process_query(self, query: str) -> str:
-<<<<<<< HEAD
         """Process a query using Claude and available tools."""
-=======
-        """Process a query using Claude and available tools"""
         logger.info(f"Processing query: {query[:50]}...")
->>>>>>> 8e8358bb
+
         messages = [
             MessageParam(role="user", content=query),
         ]
@@ -165,25 +138,16 @@
                     logger.debug(f"Claude response: {content.text}")
                 elif content.type == "tool_use":
                     tool_name = content.name
-<<<<<<< HEAD
                     tool_args = content.input
+                    logger.info(f"Claude requested to use tool: {tool_name}")
 
                     for service, session in self.sessions.items():
                         if tool_name in [tool.name for tool in session.tools]:
-                            result = await session.session.call_tool(
-                                tool_name, cast(dict[str, str], tool_args)
-=======
-                    tool_args: dict[str, Any] = content.input
-                    logger.info(f"Claude requested to use tool: {tool_name}")
-
-                    for service, session in self.sessions.items():
-                        if tool_name in [tool.name for tool in session["tools"]]:
                             logger.debug(
                                 f"Calling tool {tool_name} with args: {tool_args}"
                             )
-                            result = await session["session"].call_tool(
-                                tool_name, tool_args
->>>>>>> 8e8358bb
+                            result = await session.session.call_tool(
+                                tool_name, cast(dict[str, str], tool_args)
                             )
                             break
                     else:
@@ -210,21 +174,9 @@
 app = FastAPI()
 
 
-<<<<<<< HEAD
 @app.get("/diagnose")  # type: ignore
 async def diagnose(authorisation: None = Depends(is_request_valid)) -> str:
-    """Endpoint to diagnose an issue with a service."""
-    return "Success"
-
-    # async with MCPClient() as client:
-    #     await client.connect_to_sse_server(server_url="http://slack:3001/sse")
-    #     await client.connect_to_sse_server(server_url="http://github:3001/sse")
-    #     await client.connect_to_sse_server(server_url="http://kubernetes:3001/sse")
-    #     response = await client.process_query(PROMPT)
-    #     return response
-=======
-@app.get("/diagnose")
-async def diagnose():
+    """An endpoint for triggering agent diagnosis."""
     logger.info("Received diagnose request")
     async with MCPClient() as client:
         logger.info("Connecting to services")
@@ -234,5 +186,4 @@
         logger.info("Processing query")
         response = await client.process_query(PROMPT)
         logger.info("Query processed successfully")
-        return response
->>>>>>> 8e8358bb
+        return response