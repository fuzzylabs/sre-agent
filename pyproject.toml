--- conflicted
+++ resolved
@@ -17,11 +17,8 @@
     "python-dotenv>=1.1.0",
     "types-requests>=2.32.0.20250328",
     "llamafirewall>=1.0.2",
-<<<<<<< HEAD
-    "shared"
-=======
+    "shared",
     "transformers>=4.51.3",
->>>>>>> abd153c7
 ]
 dev = [
     "pytest>=7.2.0",
