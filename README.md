<h1 align="center">
    Site Reliability Engineer (SRE) Agent :detective:
</h1>

<h3 align="center">
    <p>Open-source implementation for an Site Reliability Engineer (SRE) AI Agent.</p>
</h3>

# What does it do?

SRE agent is an AI agent that can monitor application and infrastructure logs, diagnose issues, and report on diagnostics following an error in an application. Hook up your Kubernetes cluster, GitHub repository and Slack and let the agent summarise and diagnose issues to your team.

## Features
- Debugging issues - finds the root cause of application and system errors
- Kubernetes logs - queries Kubernetes cluster for information and application logs
- GitHub server - search your application GitHub repository to find respective bugs in code
- Slack integration - report and update your team in Slack
- Triggerable from anywhere with a diagnose endpoint

We use the Model Context Protocol (MCP) created by Anthropic to connect the LLM to the provided tools.

This repository demonstrates how AI agents can accelerate your debugging process and reduce application downtime.

To run this demo, you'll need an application deployed on Kubernetes. If you don't have one yet, you can use our modified [microservices demo](https://github.com/fuzzylabs/microservices-demo) repository, where we have intentionally introduced errors to showcase the agent's diagnostic capabilities.

![ezgif com-speed](https://github.com/user-attachments/assets/42d4abc0-7df4-4062-a971-c5b0ddf112c9)

<<<<<<< HEAD
# 🔧 Prerequisites
=======
## Why are we making it?

To gain a better understanding of best practices, costs, security and performance of AI agents in production systems, we wanted to create and share an example through open-source development. See our [Production Journey Page](/docs/production-journey.md) to see how we took the deployment of the agent and MCP servers from local to Kubernetes and our [Agent Architecture Page](/docs/agent-architecture.md) for more information on how our client and services are connected and used.

Please feel free to follow along and contribute to this repository!

# Deployment
>>>>>>> e8e4e555

- [Docker](https://docs.docker.com/get-docker/)
- A configured `.env` file in the project root directory. See the [Environment Variables](#environment-variables) section below for details.
- An application deployed in AWS on Kubernetes for the agent to interact with.

# 🏃 How do I get started?

We currently support two deployment methods for the MCP servers and client, one [locally](#deploy-agent-locally-using-docker-compose), and one on [AWS](#deploy-agent-on-amazon-elastic-kubernetes-services-eks).

The easiest way to run the agent is to use Docker Compose locally.

The fully orchestrated SRE Agent can be deployed with Docker Compose, which spins up all the required services — Slack, GitHub, the Kubernetes MCP servers, and an orchestration service that acts as a proxy between the LLM and the backend services. This orchestration service is the client in the context of MCP.

## Deploy Agent Locally Using Docker Compose

Before running the agent, there are a few things we need to set up.

### 1. Giving the Agent Access to Your Kubernetes Cluster (i.e. the cluster where your application is running)

Currently, the agent only supports applications running on EKS (Elastic Kubernetes Service).

To connect your agent to EKS:

1. Go to your AWS access portal and click on Access keys:
![key](./docs/imgs/running_locally/access_key.png)

2. Choose Option 2, and copy the credentials into your ~/.aws/credentials file as shown:
![option_2](./docs/imgs/running_locally/option_2.png)

The file should look something like this:
```bash
[1233456789_AdministratorAccess]
aws_access_key_id=ABCDEFG12345
aws_secret_access_key=abcdefg123456789
aws_session_token=abcdefg123456789....=
```

3. Update the profile name to `[default]`, so it becomes:
```bash
[default]
aws_access_key_id=ABCDEFG12345
aws_secret_access_key=abcdefg123456789
aws_session_token=abcdefg123456789....=
```

### 2. Environment Variables

This project requires several environment variables for configuration. A template file, `.env.example`, is provided in the root directory as a reference.

Create a file named `.env` in the project root and add the following variables:

*   `SLACK_BOT_TOKEN`: The token for the sre-agent Slack bot. If you haven’t set up a Slack app yet, check out [this](https://api.slack.com/apps) page to create one.
*   `SLACK_TEAM_ID`: The ID of the Slack team where the agent operates.
*   `CHANNEL_ID`: The specific Slack channel ID for the agent's responses.
*   `GITHUB_PERSONAL_ACCESS_TOKEN`: A GitHub personal access token with permissions to read relevant files.
*   `ANTHROPIC_API_KEY`: An API key for Anthropic, used for processing tool requests.
*   `DEV_BEARER_TOKEN`: A bearer token (password) for developers to directly invoke the agent via the `/diagnose` endpoint. (This can be anything)
*   `SLACK_SIGNING_SECRET`: The signing secret associated with the Slack `sre-agent` application.
*   `TOOLS`: A JSON string array listing the enabled tools. Example: `'["list_pods", "get_logs", "get_file_contents", "slack_post_message"]'`
*   `QUERY_TIMEOUT`: The maximum time (in seconds) allowed for the agent to diagnose an issue. (Default: `300`)
*   `TARGET_EKS_CLUSTER_NAME`: The name of the target AWS EKS cluster the agent will interact with.


### 3. Running the agent

To start the agent, simply run:
```bash
docker compose up
```

Once everything is up and running, you should see output similar to this:
```bash
...
orchestrator-1   |    FastAPI   Starting production server 🚀
orchestrator-1   |
orchestrator-1   |              Searching for package file structure from directories with
orchestrator-1   |              __init__.py files
kubernetes-1     | ✅ Kubeconfig updated successfully.
kubernetes-1     | 🚀 Starting Node.js application...
orchestrator-1   |              Importing from /
orchestrator-1   |
orchestrator-1   |     module   📁 app
orchestrator-1   |              ├── 🐍 __init__.py
orchestrator-1   |              └── 🐍 client.py
orchestrator-1   |
orchestrator-1   |       code   Importing the FastAPI app object from the module with the following
orchestrator-1   |              code:
orchestrator-1   |
orchestrator-1   |              from app.client import app
orchestrator-1   |
orchestrator-1   |        app   Using import string: app.client:app
orchestrator-1   |
orchestrator-1   |     server   Server started at http://0.0.0.0:80
orchestrator-1   |     server   Documentation at http://0.0.0.0:80/docs
orchestrator-1   |
orchestrator-1   |              Logs:
orchestrator-1   |
orchestrator-1   |       INFO   Started server process [1]
orchestrator-1   |       INFO   Waiting for application startup.
orchestrator-1   |       INFO   Application startup complete.
orchestrator-1   |       INFO   Uvicorn running on http://0.0.0.0:80 (Press CTRL+C to quit)
kubernetes-1     | 2025-04-24 12:53:00 [info]: Initialising Kubernetes manager {
kubernetes-1     |   "service": "kubernetes-server"
kubernetes-1     | }
kubernetes-1     | 2025-04-24 12:53:00 [info]: Kubernetes manager initialised successfully {
kubernetes-1     |   "service": "kubernetes-server"
kubernetes-1     | }
kubernetes-1     | 2025-04-24 12:53:00 [info]: Starting SSE server {
kubernetes-1     |   "service": "kubernetes-server"
kubernetes-1     | }
kubernetes-1     | 2025-04-24 12:53:00 [info]: mcp-kubernetes-server is listening on port 3001
kubernetes-1     | Use the following url to connect to the server:
kubernetes-1     | http://localhost:3001/sse {
kubernetes-1     |   "service": "kubernetes-server"
kubernetes-1     | }
```

This means all the services — Slack, GitHub, the orchestrator, the prompt and the MCP servers have started successfully and are ready to handle requests.

### 4. Using the agent

Once the agent is up and running, you can trigger the SRE Agent by sending a request to the orchestrator service:

```bash
curl -X POST http://localhost:8003/diagnose \
  -H "accept: application/json" \
  -H "Authorization: Bearer <token>" \
  -d "text=<service>"
```

Replace `<token>` with your dev bearer token (e.g. whatever you set in .env), and `<service>` with the name of the Kubernetes service in your target cluster you'd like the agent to investigate.

This will kick off the diagnostic process using the connected Slack, GitHub, and Kubernetes MCP services.

Once the agent has finished, you should receive a response in the Slack channel you configured in your `.env` file under `CHANNEL_ID`.

# Running the agent on AWS

## Deploy Agent on Amazon Elastic Kubernetes Services (EKS)

See the [kubernetes-deployment.md](/docs/kubernetes-deployment.md) page for instructions on how to deploy the Agent to EKS.

### Prerequisites

- [Docker](https://docs.docker.com/get-docker/)
- A configured `.env` file in the project root directory. See the [Environment Variables](#environment-variables) section below for details.
- An application deployed in AWS on Kubernetes for the agent to interact with.
- A Slackbot created inside of your Slack account. See [Create Slackbot](https://docs.slack.dev/quickstart) to see how to create a Slackbot.

### Environment Variables

This project requires several environment variables for configuration. A template file, `.env.example` [link here](/.env.example), is provided in the root directory as a reference.

Create a file named `.env` in the project root and add the following variables:


*   `SLACK_BOT_TOKEN`: The token for the `sre-agent` Slack bot.
*   `SLACK_TEAM_ID`: The ID of the Slack team where the agent operates. See [here](https://help.socialintents.com/article/148-how-to-find-your-slack-team-id-and-slack-channel-id) for guide on how to find this.
*   `CHANNEL_ID`: The specific Slack channel ID for the agent's responses. See [here](https://help.socialintents.com/article/148-how-to-find-your-slack-team-id-and-slack-channel-id) for guide on how to find this.
*   `SLACK_SIGNING_SECRET`: The signing secret associated with the Slack `sre-agent` application.
*   `GITHUB_PERSONAL_ACCESS_TOKEN`: A GitHub personal access token with permissions to read relevant files.
*   `ANTHROPIC_API_KEY`: An API key for Anthropic, used for processing tool requests.
*   `DEV_BEARER_TOKEN`: A bearer token (password) for developers to create to directly invoke the agent via the `/diagnose` endpoint.
*   `TOOLS`: A JSON string array listing the enabled tools. Example: `'["list_pods", "get_logs", "get_file_contents", "slack_post_message"]'`
*   `QUERY_TIMEOUT`: The maximum time (in seconds) allowed for the agent to diagnose an issue. (Default: `300`)
*   `TARGET_EKS_CLUSTER_NAME`: The name of the target AWS EKS cluster the agent will interact with.
*   `AWS_REGION`: The AWS region where the target EKS cluster is located.
*   `AWS_ACCOUNT_ID` (Optional): The AWS account ID where container images are stored. Required only if pulling images from AWS ECR.

<details>
<summary>Deploy with ECR images</summary>

See [ECR Setup](docs/ecr-setup.md) for details on how to enable pulling images from ECR.

```
docker compose -f compose.ecr.yaml up
```

</details>


<details>
<summary>Deploy by building images locally</summary>

```
docker compose up
```

</details>

> [!NOTE]
> AWS credentials must be stored in your `~/.aws/credentials` file.

## MCP Server Claude Desktop Setup

### Prerequisites

- [Docker](https://docs.docker.com/get-docker/)
- [npx](https://docs.npmjs.com/cli/v8/commands/npx)

### [Slack](sre_agent/servers/slack/README.md)

A slack agent for acting on behalf of an `sre-agent` Slack bot using the [Slack MCP server](https://github.com/modelcontextprotocol/servers/tree/main/src/slack).

<details>
<summary>Docker (Recommended)</summary>

1. Build docker image:

```bash
cd sre_agent
docker build -t mcp/slack -f servers/slack/Dockerfile .
```

2. Update `claude_desktop_config.json` with the following:

```json
{
  "mcpServers": {
    "slack": {
      "command": "docker",
      "args": [
        "run",
        "-i",
        "--rm",
        "-e",
        "SLACK_BOT_TOKEN",
        "-e",
        "SLACK_TEAM_ID",
        "mcp/slack"
      ],
      "env": {
        "SLACK_BOT_TOKEN": "xoxb-your-bot-token",
        "SLACK_TEAM_ID": "<team-id>"
      }
    }
  }
}
```

</details>

<details>
<summary>npx</summary>

```json
{
  "mcpServers": {
    "slack": {
      "command": "npx",
      "args": [
        "-y",
        "@modelcontextprotocol/server-slack"
      ],
      "env": {
        "SLACK_BOT_TOKEN": "xoxb-your-bot-token",
        "SLACK_TEAM_ID": "<team-id>"
      }
    }
  }
}
```
</details>

### [GitHub](sre_agent/servers/github/README.md)

> To interact with the Github MCP you will need to create a personal access token:
> 1. Go to Personal access tokens (in GitHub Settings > Developer settings)
> 2. Select which repositories you'd like this token to have access to (Public, All, or Select)
> 3. If working only with public repositories, select only the Public repositories scope
> 4. Add read only permissions for "Contents" in the "Repository permissions"
> 5. Generate and copy the generated token
>
> [Here is a notion page with additional details on how this is setup](https://www.notion.so/fuzzylabs/Github-MCP-1ceb6e71390f8004a106d17d61637c74)

<details>
<summary>Docker (Recommended)</summary>

1. Build docker image:

```bash
cd sre_agent
docker build -t mcp/github -f servers/github/Dockerfile .
```

2. Update `claude_desktop_config.json` with the following:

```json
{
  "mcpServers": {
    "github": {
      "command": "docker",
      "args": [
        "run",
        "-i",
        "--rm",
        "-e",
        "GITHUB_PERSONAL_ACCESS_TOKEN",
        "mcp/github"
      ],
      "env": {
        "GITHUB_PERSONAL_ACCESS_TOKEN": "<YOUR_TOKEN>"
      }
    }
  }
}
```

</details>

<details>
<summary>npx</summary>

1. Update `claude_desktop_config.json` with the following:

```json
{
  "mcpServers": {
    "github": {
      "command": "npx",
      "args": [
        "-y",
        "@modelcontextprotocol/server-github"
      ],
      "env": {
        "GITHUB_PERSONAL_ACCESS_TOKEN": "<YOUR_TOKEN>"
      }
    }
  }
}
```

</details>

### [Kubernetes](sre_agent/servers/mcp-server-kubernetes/README.md)

A Kubernetes agent using [mcp-server-kubernetes](https://github.com/Flux159/mcp-server-kubernetes).

> To interact with the Kubernetes MCP you will need to access the K8s cluster locally first. To do this you will need to update your kubeconfig:
> ```
> aws eks update-kubeconfig --region eu-west-2 --name clustername
> ```

<details>
<summary>Docker (Recommended)</summary>

1. Build docker image:

```bash
cd sre_agent/server/mcp-server-kubernetes
docker build -t mcp/k8s .
```

2. Update `claude_desktop_config.json` with the following:

```json
{
  "mcpServers": {
    "kubernetes": {
      "command": "docker",
      "args": [
        "run",
        "-i",
        "--rm",
        "-v",
        "<absolute path to root>/.kube:/home/appuser/.kube",
        "-v",
        "<absolute path to root>/.aws:/home/appuser/.aws",
        "mcp/k8s"
      ],
    }
  }
}
```

</details>

<details>
<summary>npx</summary>

1. Update `claude_desktop_config.json` with the following:

```json
{
  "mcpServers": {
    "kubernetes": {
      "command": "npx",
      "args": ["mcp-server-kubernetes"]
    }
  }
}
```
</details>

# &#127939; How Do I get Started (Development)?

## Prerequisites

- [pre-commit](https://pre-commit.com/)
- [uv](https://docs.astral.sh/uv/getting-started/installation/)

1. Project setup

```bash
make project-setup
```

## Documentation

Documentation for this project can be found in the [docs](docs) folder. The following documentation is available:

* [Creating an IAM Role](docs/creating-an-iam-role.md)
* [ECR Setup Steps](docs/ecr-setup.md)
* [Agent Architecture](docs/agent-architecture.md)
* [Production Journey](docs/production-journey.md)

# Acknowledgements + attribution

We would like to thank:

[Suyog Sonwalkar](https://github.com/Flux159) for creating the [Kubernetes MCP server](/sre_agent/servers/mcp-server-kubernetes/): https://github.com/Flux159/mcp-server-kubernetes

[Anthropic's Model Context Protocol team](https://github.com/modelcontextprotocol) for creating the [Slack](/sre_agent/servers/slack/) and [GitHub](/sre_agent/servers/github/) MCP servers: https://github.com/modelcontextprotocol/servers?tab=MIT-1-ov-file#readme<|MERGE_RESOLUTION|>--- conflicted
+++ resolved
@@ -9,6 +9,12 @@
 # What does it do?
 
 SRE agent is an AI agent that can monitor application and infrastructure logs, diagnose issues, and report on diagnostics following an error in an application. Hook up your Kubernetes cluster, GitHub repository and Slack and let the agent summarise and diagnose issues to your team.
+
+## Why are we making it?
+
+To gain a better understanding of best practices, costs, security and performance of AI agents in production systems, we wanted to create and share an example through open-source development. See our [Production Journey Page](/docs/production-journey.md) to see how we took the deployment of the agent and MCP servers from local to Kubernetes and our [Agent Architecture Page](/docs/agent-architecture.md) for more information on how our client and services are connected and used.
+
+Please feel free to follow along and contribute to this repository!
 
 ## Features
 - Debugging issues - finds the root cause of application and system errors
@@ -25,17 +31,7 @@
 
 ![ezgif com-speed](https://github.com/user-attachments/assets/42d4abc0-7df4-4062-a971-c5b0ddf112c9)
 
-<<<<<<< HEAD
 # 🔧 Prerequisites
-=======
-## Why are we making it?
-
-To gain a better understanding of best practices, costs, security and performance of AI agents in production systems, we wanted to create and share an example through open-source development. See our [Production Journey Page](/docs/production-journey.md) to see how we took the deployment of the agent and MCP servers from local to Kubernetes and our [Agent Architecture Page](/docs/agent-architecture.md) for more information on how our client and services are connected and used.
-
-Please feel free to follow along and contribute to this repository!
-
-# Deployment
->>>>>>> e8e4e555
 
 - [Docker](https://docs.docker.com/get-docker/)
 - A configured `.env` file in the project root directory. See the [Environment Variables](#environment-variables) section below for details.
