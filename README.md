--- conflicted
+++ resolved
@@ -45,13 +45,9 @@
 
 The fully orchestrated SRE Agent can be deployed with Docker Compose, which spins up all the required services — Slack, GitHub, the Kubernetes MCP servers, and an orchestration service that acts as a proxy between the LLM and the backend services. This orchestration service is the client in the context of MCP.
 
-<<<<<<< HEAD
 For Terraform-based infrastructure deployment, see the [terraform README](/terraform/README.md). The Terraform configuration sets up all required AWS resources including EKS cluster with proper access policies. Note that this configuration is not production-ready and provides only the bare minimum infrastructure required for a proof of concept deployment.
 
-## Deploy Agent locally using Docker Compose
-=======
-## Deploy Agent Locally Using Docker Compose
->>>>>>> a07982e1
+## Deploy Agent Locally using Docker Compose
 
 Before running the agent, there are a few things we need to set up.
 
