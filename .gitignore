# Byte-compiled / optimized / DLL files
__pycache__/
*.py[cod]
*$py.class

# C extensions
*.so

# Distribution / packaging
.Python
build/
develop-eggs/
dist/
downloads/
eggs/
.eggs/
lib/
lib64/
parts/
sdist/
var/
wheels/
share/python-wheels/
*.egg-info/
.installed.cfg
*.egg
MANIFEST

# PyInstaller
#  Usually these files are written by a python script from a template
#  before PyInstaller builds the exe, so as to inject date/other infos into it.
*.manifest
*.spec

# Installer logs
pip-log.txt
pip-delete-this-directory.txt

# Unit test / coverage reports
htmlcov/
.tox/
.nox/
.coverage
.coverage.*
.cache
nosetests.xml
coverage.xml
*.cover
*.py,cover
.hypothesis/
.pytest_cache/
cover/

# Translations
*.mo
*.pot

# Django stuff:
*.log
local_settings.py
db.sqlite3
db.sqlite3-journal

# Flask stuff:
instance/
.webassets-cache

# Scrapy stuff:
.scrapy

# Sphinx documentation
docs/_build/

# PyBuilder
.pybuilder/
target/

# Jupyter Notebook
.ipynb_checkpoints

# IPython
profile_default/
ipython_config.py

# pyenv
#   For a library or package, you might want to ignore these files since the code is
#   intended to run in multiple environments; otherwise, check them in:
# .python-version

# pipenv
#   According to pypa/pipenv#598, it is recommended to include Pipfile.lock in version control.
#   However, in case of collaboration, if having platform-specific dependencies or dependencies
#   having no cross-platform support, pipenv may install dependencies that don't work, or not
#   install all needed dependencies.
#Pipfile.lock

# poetry
#   Similar to Pipfile.lock, it is generally recommended to include poetry.lock in version control.
#   This is especially recommended for binary packages to ensure reproducibility, and is more
#   commonly ignored for libraries.
#   https://python-poetry.org/docs/basic-usage/#commit-your-poetrylock-file-to-version-control
#poetry.lock

# pdm
#   Similar to Pipfile.lock, it is generally recommended to include pdm.lock in version control.
#pdm.lock
#   pdm stores project-wide configurations in .pdm.toml, but it is recommended to not include it
#   in version control.
#   https://pdm.fming.dev/#use-with-ide
.pdm.toml

# PEP 582; used by e.g. github.com/David-OConnor/pyflow and github.com/pdm-project/pdm
__pypackages__/

# Celery stuff
celerybeat-schedule
celerybeat.pid

# SageMath parsed files
*.sage.py

# Environments
.env
.venv
env/
venv/
ENV/
env.bak/
venv.bak/

# Spyder project settings
.spyderproject
.spyproject

# Rope project settings
.ropeproject

# mkdocs documentation
/site

# mypy
.mypy_cache/
.dmypy.json
dmypy.json

# Pyre type checker
.pyre/

# pytype static type analyzer
.pytype/

# Cython debug symbols
cython_debug/

# PyCharm
#  JetBrains specific template is maintained in a separate JetBrains.gitignore that can
#  be found at https://github.com/github/gitignore/blob/main/Global/JetBrains.gitignore
#  and can be added to the global gitignore or merged into this file.  For a more nuclear
#  option (not recommended) you can uncomment the following to ignore the entire idea folder.
.idea/

### macOS ###
# General
.DS_Store
.AppleDouble
.LSOverride

# Icon must end with two \r
Icon


# Thumbnails
._*

# Files that might appear in the root of a volume
.DocumentRevisions-V100
.fseventsd
.Spotlight-V100
.TemporaryItems
.Trashes
.VolumeIcon.icns
.com.apple.timemachine.donotpresent

# Directories potentially created on remote AFP share
.AppleDB
.AppleDesktop
Network Trash Folder
Temporary Items
.apdisk

### macOS Patch ###
# iCloud generated files
*.icloud

### Linux ###
*~

# temporary files which can be created if a process still has a handle open of a deleted file
.fuse_hidden*

# KDE directory preferences
.directory

# Linux trash folder which might appear on any partition or disk
.Trash-*

# .nfs files are created when an open file is removed but is still being accessed
.nfs*

### Windows ###
# Windows thumbnail cache files
Thumbs.db
Thumbs.db:encryptable
ehthumbs.db
ehthumbs_vista.db

# Dump file
*.stackdump

# Folder config file
[Dd]esktop.ini

# Recycle Bin used on file shares
$RECYCLE.BIN/

# Windows Installer files
*.cab
*.msi
*.msix
*.msm
*.msp

# Windows shortcuts
*.lnk

*node_modules

# Terraform
.terraform
*.tfstate
*.tfstate.*
<<<<<<< HEAD
=======

# Ignore Helm dependencies
charts/*/Chart.lock
charts/*/tmpcharts/

# Helm-generated files
*.tgz
Chart.lock
tmpcharts/

# Ignore Helm release artifacts
.release-name/

>>>>>>> d85bceb2
*values-secrets.yaml<|MERGE_RESOLUTION|>--- conflicted
+++ resolved
@@ -239,8 +239,6 @@
 .terraform
 *.tfstate
 *.tfstate.*
-<<<<<<< HEAD
-=======
 
 # Ignore Helm dependencies
 charts/*/Chart.lock
@@ -254,5 +252,4 @@
 # Ignore Helm release artifacts
 .release-name/
 
->>>>>>> d85bceb2
 *values-secrets.yaml